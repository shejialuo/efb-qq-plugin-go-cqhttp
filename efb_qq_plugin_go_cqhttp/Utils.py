import logging
import tempfile
import urllib.request
# import os
from gettext import translation
from urllib.error import ContentTooShortError, HTTPError, URLError

import pilk
import pydub
from ehforwarderbot import Message, coordinator
from pkg_resources import resource_filename

# created by JogleLew and jqqqqqqqqqq, optimized based on Tim's emoji support, updated by xzsk2 to mobileqq v8.8.11
qq_emoji_list = {
    0: "😮",
    1: "😣",
    2: "😍",
    3: "😳",
    4: "😎",
    5: "😭",
    6: "☺️",
    7: "😷",
    8: "😴",
    9: "😭",
    10: "😰",
    11: "😡",
    12: "😝",
    13: "😃",
    14: "🙂",
    15: "🙁",
    16: "🤓",
    17: "[Empty]",
    18: "😤",
    19: "😨",
    20: "😏",
    21: "😊",
    22: "🙄",
    23: "😕",
    24: "🤤",
    25: "😪",
    26: "😨",
    27: "😓",
    28: "😬",
    29: "🤑",
    30: "✊",
    31: "😤",
    32: "🤔",
    33: "🤐",
    34: "😵",
    35: "😩",
    36: "💣",
    37: "💀",
    38: "🔨",
    39: "👋",
    40: "[Empty]",
    41: "😮",
    42: "💑",
    43: "🕺",
    44: "[Empty]",
    45: "[Empty]",
    46: "🐷",
    47: "[Empty]",
    48: "[Empty]",
    49: "🤷",
    50: "[Empty]",
    51: "[Empty]",
    52: "[Empty]",
    53: "🎂",
    54: "⚡",
    55: "💣",
    56: "🔪",
    57: "⚽️",
    58: "[Empty]",
    59: "💩",
    60: "☕️",
    61: "🍚",
    62: "[Empty]",
    63: "🌹",
    64: "🥀",
    65: "[Empty]",
    66: "❤️",
    67: "💔️",
    68: "[Empty]",
    69: "🎁",
    70: "[Empty]",
    71: "[Empty]",
    72: "[Empty]",
    73: "[Empty]",
    74: "🌞️",
    75: "🌃",
    76: "👍",
    77: "👎",
    78: "🤝",
    79: "✌️",
    80: "[Empty]",
    81: "[Empty]",
    82: "[Empty]",
    83: "[Empty]",
    84: "[Empty]",
    85: "🥰",
    86: "[怄火]",
    87: "[Empty]",
    88: "[Empty]",
    89: "🍉",
    90: "[Empty]",
    91: "[Empty]",
    92: "[Empty]",
    93: "[Empty]",
    94: "[Empty]",
    95: "[Empty]",
    96: "😅",
    97: "[擦汗]",
    98: "[抠鼻]",
    99: "👏",
    100: "[糗大了]",
    101: "😏",
    102: "😏",
    103: "😏",
    104: "🥱",
    105: "[鄙视]",
    106: "😭",
    107: "😭",
    108: "[阴险]",
    109: "😚",
    110: "🙀",
    111: "[可怜]",
    112: "🔪",
    113: "🍺",
    114: "🏀",
    115: "🏓",
    116: "❤️",
    117: "🐞",
    118: "[抱拳]",
    119: "[勾引]",
    120: "✊",
    121: "[差劲]",
    122: "🤟",
    123: "🚫",
    124: "👌",
    125: "[转圈]",
    126: "[磕头]",
    127: "[回头]",
    128: "[跳绳]",
    129: "👋",
    130: "[激动]",
    131: "[街舞]",
    132: "😘",
    133: "[左太极]",
    134: "[右太极]",
    135: "[Empty]",
    136: "[双喜]",
    137: "🧨",
    138: "🏮",
    139: "💰",
    140: "[K歌]",
    141: "🛍️",
    142: "📧",
    143: "[帅]",
    144: "👏",
    145: "🙏",
    146: "[爆筋]",
    147: "🍭",
    148: "🍼",
    149: "[下面]",
    150: "🍌",
    151: "🛩",
    152: "🚗",
    153: "🚅",
    154: "[车厢]",
    155: "[高铁右车头]",
    156: "🌥",
    157: "下雨",
    158: "💵",
    159: "🐼",
    160: "💡",
    161: "[风车]",
    162: "⏰",
    163: "🌂",
    164: "[彩球]",
    165: "💍",
    166: "🛋",
    167: "[纸巾]",
    168: "💊",
    169: "🔫",
    170: "🐸",
    171: "🍵",
    172: "[眨眼睛]",
    173: "😭",
    174: "[无奈]",
    175: "[卖萌]",
    176: "[小纠结]",
    177: "[喷血]",
    178: "[斜眼笑]",
    179: "[doge]",
    180: "[惊喜]",
    181: "[骚扰]",
    182: "😹",
    183: "[我最美]",
    184: "🦀",
    185: "[羊驼]",
    186: "[Empty]",
    187: "👻",
    188: "🥚",
    189: "[Empty]",
    190: "🌼",
    191: "[Empty]",
    192: "🧧",
    193: "😄",
    194: "😞",
    195: "[Empty]",
    196: "[Empty]",
    197: "[冷漠]",
    198: "[呃]",
    199: "👍",
    200: "👋",
    201: "👍",
    202: "[无聊]",
    203: "[托脸]",
    204: "[吃]",
    205: "💐",
    206: "😨",
    207: "[花痴]",
    208: "[小样儿]",
    209: "[Empty]",
    210: "😭",
    211: "[我不看]",
    212: "[托腮]",
    213: "[Empty]",
    214: "😙",
    215: "[糊脸]",
    216: "[拍头]",
    217: "[扯一扯]",
    218: "[舔一舔]",
    219: "[蹭一蹭]",
    220: "[拽炸天]",
    221: "[顶呱呱]",
    222: "🤗",
    223: "[暴击]",
    224: "🔫",
    225: "[撩一撩]",
    226: "[拍桌]",
    227: "👏",
    228: "[恭喜]",
    229: "🍻",
    230: "[嘲讽]",
    231: "[哼]",
    232: "[佛系]",
    233: "[掐一掐]",
    234: "😮",
    235: "[颤抖]",
    236: "[啃头]",
    237: "[偷看]",
    238: "[扇脸]",
    239: "[原谅]",
    240: "[喷脸]",
    241: "🎂",
    242: "[头撞击]",
    243: "[甩头]",
    244: "[扔狗]",
    245: "[加油必胜]",
    246: "[加油抱抱]",
    247: "[口罩护体]",
    248: "[Empty]",
    249: "[Empty]",
    250: "[Empty]",
    251: "[Empty]",
    252: "[Empty]",
    253: "[Empty]",
    254: "[Empty]",
    255: "[Empty]",
    256: "😲",
    257: "😟",
    258: "😍",
    259: "😳",
    260: "[搬砖中]",
    261: "[忙到飞起]",
    262: "[脑阔疼]",
    263: "[沧桑]",
    264: "[捂脸]",
    265: "[辣眼睛]",
    266: "[哦哟]",
    267: "[头秃]",
    268: "[问号脸]",
    269: "[暗中观察]",
    270: "[emm]",
    271: "[吃瓜]",
    272: "[呵呵哒]",
    273: "[我酸了]",
    274: "[太南了]",
    275: "[Empty]",
    276: "[辣椒酱]",
    277: "[汪汪]",
    278: "[汗]",
    279: "[打脸]",
    280: "[击掌]",
    281: "[无眼笑]",
    282: "[敬礼]",
    283: "[狂笑]",
    284: "[面无表情]",
    285: "[摸鱼]",
    286: "[魔鬼笑]",
    287: "[哦]",
    288: "[请]",
    289: "[睁眼]",
    290: "[敲开心]",
    291: "[震惊]",
    292: "[让我康康]",
    293: "[摸锦鲤]",
    294: "[期待]",
    295: "[拿到红包]",
    296: "[真好]",
    297: "[拜谢]",
    298: "[元宝]",
    299: "[牛啊]",
    300: "[胖三斤]",
    301: "[好闪]",
    302: "[左拜年]",
    303: "[右拜年]",
    304: "[红包包]",
    305: "[右亲亲]",
    306: "[牛气冲天]",
    307: "[喵喵]",
    308: "[求红包]",
    309: "[谢红包]",
    310: "[新年烟花]",
    311: "[打call]",
    312: "[变形]",
    313: "[嗑到了]",
    314: "[仔细分析]",
    315: "[加油]",
    316: "[我没事]",
    317: "[菜狗]",
    318: "[崇拜]",
    319: "[比心]",
    320: "[庆祝]",
    321: "[老色痞]",
    322: "[拒绝]",
    323: "[嫌弃]",
}

# original text copied from Tim
qq_emoji_text_list = {
    0: "[惊讶]",
    1: "[撇嘴]",
    2: "[色]",
    3: "[发呆]",
    4: "[得意]",
    5: "[流泪]",
    6: "[害羞]",
    7: "[闭嘴]",
    8: "[睡]",
    9: "[大哭]",
    10: "[尴尬]",
    11: "[发怒]",
    12: "[调皮]",
    13: "[呲牙]",
    14: "[微笑]",
    15: "[难过]",
    16: "[酷]",
    17: "[Empty]",
    18: "[抓狂]",
    19: "[吐]",
    20: "[偷笑]",
    21: "[可爱]",
    22: "[白眼]",
    23: "[傲慢]",
    24: "[饥饿]",
    25: "[困]",
    26: "[惊恐]",
    27: "[流汗]",
    28: "[憨笑]",
    29: "[悠闲]",
    30: "[奋斗]",
    31: "[咒骂]",
    32: "[疑问]",
    33: "[嘘]",
    34: "[晕]",
    35: "[折磨]",
    36: "[衰]",
    37: "[骷髅]",
    38: "[敲打]",
    39: "[再见]",
    40: "[Empty]",
    41: "[发抖]",
    42: "[爱情]",
    43: "[跳跳]",
    44: "[Empty]",
    45: "[Empty]",
    46: "[猪头]",
    47: "[Empty]",
    48: "[Empty]",
    49: "[拥抱]",
    50: "[Empty]",
    51: "[Empty]",
    52: "[Empty]",
    53: "[蛋糕]",
    54: "[闪电]",
    55: "[炸弹]",
    56: "[刀]",
    57: "[足球]",
    58: "[Empty]",
    59: "[便便]",
    60: "[咖啡]",
    61: "[饭]",
    62: "[Empty]",
    63: "[玫瑰]",
    64: "[凋谢]",
    65: "[Empty]",
    66: "[爱心]",
    67: "[心碎]",
    68: "[Empty]",
    69: "[礼物]",
    70: "[Empty]",
    71: "[Empty]",
    72: "[Empty]",
    73: "[Empty]",
    74: "[太阳]",
    75: "[月亮]",
    76: "[赞]",
    77: "[踩]",
    78: "[握手]",
    79: "[胜利]",
    80: "[Empty]",
    81: "[Empty]",
    82: "[Empty]",
    83: "[Empty]",
    84: "[Empty]",
    85: "[飞吻]",
    86: "[怄火]",
    87: "[Empty]",
    88: "[Empty]",
    89: "[西瓜]",
    90: "[Empty]",
    91: "[Empty]",
    92: "[Empty]",
    93: "[Empty]",
    94: "[Empty]",
    95: "[Empty]",
    96: "[冷汗]",
    97: "[擦汗]",
    98: "[抠鼻]",
    99: "[鼓掌]",
    100: "[糗大了]",
    101: "[坏笑]",
    102: "[左哼哼]",
    103: "[右哼哼]",
    104: "[哈欠]",
    105: "[鄙视]",
    106: "[委屈]",
    107: "[快哭了]",
    108: "[阴险]",
    109: "[亲亲]",
    110: "[吓]",
    111: "[可怜]",
    112: "[菜刀]",
    113: "[啤酒]",
    114: "[篮球]",
    115: "[乒乓]",
    116: "[示爱]",
    117: "[瓢虫]",
    118: "[抱拳]",
    119: "[勾引]",
    120: "[拳头]",
    121: "[差劲]",
    122: "[爱你]",
    123: "[NO]",
    124: "[OK]",
    125: "[转圈]",
    126: "[磕头]",
    127: "[回头]",
    128: "[跳绳]",
    129: "[挥手]",
    130: "[激动]",
    131: "[街舞]",
    132: "[献吻]",
    133: "[左太极]",
    134: "[右太极]",
    135: "[Empty]",
    136: "[双喜]",
    137: "[鞭炮]",
    138: "[灯笼]",
    139: "[发财]",
    140: "[K歌]",
    141: "[购物]",
    142: "[邮件]",
    143: "[帅]",
    144: "[喝彩]",
    145: "[祈祷]",
    146: "[爆筋]",
    147: "[棒棒糖]",
    148: "[喝奶]",
    149: "[下面]",
    150: "[香蕉]",
    151: "[飞机]",
    152: "[开车]",
    153: "[高铁左车头]",
    154: "[车厢]",
    155: "[高铁右车头]",
    156: "[多云]",
    157: "[下雨]",
    158: "[钞票]",
    159: "[熊猫]",
    160: "[灯泡]",
    161: "[风车]",
    162: "[闹钟]",
    163: "[打伞]",
    164: "[彩球]",
    165: "[钻戒]",
    166: "[沙发]",
    167: "[纸巾]",
    168: "[药]",
    169: "[手枪]",
    170: "[青蛙]",
    171: "[茶]",
    172: "[眨眼睛]",
    173: "[泪奔]",
    174: "[无奈]",
    175: "[卖萌]",
    176: "[小纠结]",
    177: "[喷血]",
    178: "[斜眼笑]",
    179: "[doge]",
    180: "[惊喜]",
    181: "[骚扰]",
    182: "[笑哭]",
    183: "[我最美]",
    184: "[河蟹]",
    185: "[羊驼]",
    186: "[Empty]",
    187: "[幽灵]",
    188: "[蛋]",
    189: "[Empty]",
    190: "[菊花]",
    191: "[Empty]",
    192: "[红包]",
    193: "[大笑]",
    194: "[不开心]",
    195: "[Empty]",
    196: "[Empty]",
    197: "[冷漠]",
    198: "[呃]",
    199: "[好棒]",
    200: "[拜托]",
    201: "[点赞]",
    202: "[无聊]",
    203: "[托脸]",
    204: "[吃]",
    205: "[送花]",
    206: "[害怕]",
    207: "[花痴]",
    208: "[小样儿]",
    209: "[Empty]",
    210: "[飙泪]",
    211: "[我不看]",
    212: "[托腮]",
    213: "[Empty]",
    214: "[啵啵]",
    215: "[糊脸]",
    216: "[拍头]",
    217: "[扯一扯]",
    218: "[舔一舔]",
    219: "[蹭一蹭]",
    220: "[拽炸天]",
    221: "[顶呱呱]",
    222: "[抱抱]",
    223: "[暴击]",
    224: "[开枪]",
    225: "[撩一撩]",
    226: "[拍桌]",
    227: "[拍手]",
    228: "[恭喜]",
    229: "[干杯]",
    230: "[嘲讽]",
    231: "[哼]",
    232: "[佛系]",
    233: "[掐一掐]",
    234: "[惊呆]",
    235: "[颤抖]",
    236: "[啃头]",
    237: "[偷看]",
    238: "[扇脸]",
    239: "[原谅]",
    240: "[喷脸]",
    241: "[生日快乐]",
    242: "[Empty]",
    243: "[Empty]",
    244: "[Empty]",
    245: "[Empty]",
    246: "[Empty]",
    247: "[Empty]",
    248: "[Empty]",
    249: "[Empty]",
    250: "[Empty]",
    251: "[Empty]",
    252: "[Empty]",
    253: "[Empty]",
    254: "[Empty]",
    255: "[Empty]",
}

qq_sface_list = {
    1: "[拜拜]",
    2: "[鄙视]",
    3: "[菜刀]",
    4: "[沧桑]",
    5: "[馋了]",
    6: "[吃惊]",
    7: "[微笑]",
    8: "[得意]",
    9: "[嘚瑟]",
    10: "[瞪眼]",
    11: "[震惊]",
    12: "[鼓掌]",
    13: "[害羞]",
    14: "[好的]",
    15: "[惊呆了]",
    16: "[静静看]",
    17: "[可爱]",
    18: "[困]",
    19: "[脸红]",
    20: "[你懂的]",
    21: "[期待]",
    22: "[亲亲]",
    23: "[伤心]",
    24: "[生气]",
    25: "[摇摆]",
    26: "[帅]",
    27: "[思考]",
    28: "[震惊哭]",
    29: "[痛心]",
    30: "[偷笑]",
    31: "[挖鼻孔]",
    32: "[抓狂]",
    33: "[笑着哭]",
    34: "[无语]",
    35: "[捂脸]",
    36: "[喜欢]",
    37: "[笑哭]",
    38: "[疑惑]",
    39: "[赞]",
    40: "[眨眼]",
}
translator = translation(
    "efb_qq_slave",
    resource_filename("efb_qq_slave", "Clients/CoolQ/locale"),
    fallback=True,
)
_ = translator.gettext
ngettext = translator.ngettext


def cq_get_image(image_link: str) -> tempfile:  # Download image from QQ
    file = tempfile.NamedTemporaryFile()
    try:
        urllib.request.urlretrieve(image_link, file.name)
    except (URLError, HTTPError, ContentTooShortError) as e:
        logging.getLogger(__name__).warning("Image download failed.")
        logging.getLogger(__name__).warning(str(e))
        return None
    else:
        if file.seek(0, 2) <= 0:
            raise EOFError("File downloaded is Empty")
        file.seek(0)
        return file


def async_send_messages_to_master(msg: Message):
    coordinator.send_message(msg)
    if msg.file:
        msg.file.close()


def process_quote_text(text, max_length):  # Simple wrapper for processing quoted text
    qt_txt = "%s" % text
    if max_length > 0:
        tgt_text = qt_txt[:max_length]
        if len(qt_txt) >= max_length:
            tgt_text += "…"
        tgt_text = "「%s」" % tgt_text
    elif max_length < 0:
        tgt_text = "「%s」" % qt_txt
    else:
        tgt_text = ""
    return tgt_text


def coolq_text_encode(text: str):  # Escape special characters for CQ Code text
    expr = (("&", "&amp;"), ("[", "&#91;"), ("]", "&#93;"))
    for r in expr:
        text = text.replace(*r)
    return text


def coolq_para_encode(text: str):  # Escape special characters for CQ Code parameters
    expr = (("&", "&amp;"), ("[", "&#91;"), ("]", "&#93;"), (",", "&#44;"))
    for r in expr:
        text = text.replace(*r)
    return text


def param_spliter(str_param):
    params = str_param.split(";")
    param = {}
    for _k in params:
        key, value = _k.strip().split("=")
        param[key] = value
    return param


def download_file(download_url):
    file = tempfile.NamedTemporaryFile()
    try:
        opener = urllib.request.build_opener()
        urllib.request.install_opener(opener)
        urllib.request.urlretrieve(download_url, file.name)
    except (URLError, HTTPError, ContentTooShortError) as e:
        logging.getLogger(__name__).warning("Error occurs when downloading files: " + str(e))
        return _("Error occurs when downloading files: ") + str(e)
    else:
        if file.seek(0, 2) <= 0:
            raise EOFError("File downloaded is Empty")
        file.seek(0)
        return file


def download_user_avatar(uid: str):
    file = tempfile.NamedTemporaryFile()
    url = "https://q1.qlogo.cn/g?b=qq&nk={}&s=0".format(uid)
    try:
        opener = urllib.request.build_opener()
        urllib.request.install_opener(opener)
        urllib.request.urlretrieve(url, file.name)
    except (URLError, HTTPError, ContentTooShortError) as e:
        logging.getLogger(__name__).warning("Error occurs when downloading files: " + str(e))
        return _("Error occurs when downloading files: ") + str(e)
    if file.seek(0, 2) <= 0:
        raise EOFError("File downloaded is Empty")
    file.seek(0)
    return file


def download_group_avatar(uid: str):
    file = tempfile.NamedTemporaryFile()
    url = "https://p.qlogo.cn/gh/{}/{}/".format(uid, uid)
    try:
        opener = urllib.request.build_opener()
        urllib.request.install_opener(opener)
        urllib.request.urlretrieve(url, file.name)
    except (URLError, HTTPError, ContentTooShortError) as e:
        logging.getLogger(__name__).warning("Error occurs when downloading files: " + str(e))
        return _("Error occurs when downloading files: ") + str(e)
    if file.seek(0, 2) <= 0:
        raise EOFError("File downloaded is Empty")
    file.seek(0)
    return file


<<<<<<< HEAD
def download_voice(filename: str, api_root: str, access_token: str):
    file = tempfile.NamedTemporaryFile()
    url = '{url}/data/record/{file}'.format(url=api_root, file=filename)
    try:
        opener = urllib.request.build_opener()
        opener.addheaders = [("Authorization", "Bearer {at}".format(at=access_token))]

        urllib.request.install_opener(opener)
        urllib.request.urlretrieve(url, file.name)
    except (URLError, HTTPError, ContentTooShortError) as e:
        logging.getLogger(__name__).warning("Error occurs when downloading files: " + str(e))
        return _("Error occurs when downloading files: ") + str(e)
    if file.seek(0, 2) <= 0:
        raise EOFError('File downloaded is Empty')
    file.seek(0)
    return file

# def convert_voice(filename: str): # A weak function to convert silk to mp3. Plz install ffmpeg and Silkdecoder(from https://github.com/kn007/silk-v3-decoder) first. 
#     os.system("silkdecoder {} {}.pcm".format(filename,filename))
#     os.system("ffmpeg -y -f s16le -ar 24000 -ac 1 -i {}.pcm {}.mp3".format(filename,filename))
#     os.system("rm -rf {} {}.pcm".format(filename,filename))
#     file=open("{}.mp3".format(filename),"rb")
#     return file
=======
def download_voice(voice_url: str):
    with tempfile.NamedTemporaryFile() as origin_file:
        try:
            with urllib.request.build_opener() as opener:
                urllib.request.install_opener(opener)
                urllib.request.urlretrieve(voice_url, origin_file.name)
        except (URLError, HTTPError, ContentTooShortError) as e:
            logging.getLogger(__name__).warning("Error occurs when downloading files: " + str(e))
            return _("Error occurs when downloading files: ") + str(e)
        if origin_file.seek(0, 2) <= 0:
            raise EOFError("File downloaded is Empty")
        origin_file.seek(0)
        silk_header = origin_file.read(10)
        origin_file.seek(0)
        if b"#!SILK_V3" in silk_header:
            with tempfile.NamedTemporaryFile() as pcm_file:
                pilk.decode(origin_file.name, pcm_file.name)
                audio_file = tempfile.NamedTemporaryFile()
                pydub.AudioSegment.from_raw(file=pcm_file, sample_width=2, frame_rate=24000, channels=1).export(
                    audio_file, format="ogg", codec="libopus", parameters=["-vbr", "on"]
                )
        else:
            audio_file = origin_file
        return audio_file
>>>>>>> 00d2bf16
<|MERGE_RESOLUTION|>--- conflicted
+++ resolved
@@ -755,31 +755,6 @@
     return file
 
 
-<<<<<<< HEAD
-def download_voice(filename: str, api_root: str, access_token: str):
-    file = tempfile.NamedTemporaryFile()
-    url = '{url}/data/record/{file}'.format(url=api_root, file=filename)
-    try:
-        opener = urllib.request.build_opener()
-        opener.addheaders = [("Authorization", "Bearer {at}".format(at=access_token))]
-
-        urllib.request.install_opener(opener)
-        urllib.request.urlretrieve(url, file.name)
-    except (URLError, HTTPError, ContentTooShortError) as e:
-        logging.getLogger(__name__).warning("Error occurs when downloading files: " + str(e))
-        return _("Error occurs when downloading files: ") + str(e)
-    if file.seek(0, 2) <= 0:
-        raise EOFError('File downloaded is Empty')
-    file.seek(0)
-    return file
-
-# def convert_voice(filename: str): # A weak function to convert silk to mp3. Plz install ffmpeg and Silkdecoder(from https://github.com/kn007/silk-v3-decoder) first. 
-#     os.system("silkdecoder {} {}.pcm".format(filename,filename))
-#     os.system("ffmpeg -y -f s16le -ar 24000 -ac 1 -i {}.pcm {}.mp3".format(filename,filename))
-#     os.system("rm -rf {} {}.pcm".format(filename,filename))
-#     file=open("{}.mp3".format(filename),"rb")
-#     return file
-=======
 def download_voice(voice_url: str):
     with tempfile.NamedTemporaryFile() as origin_file:
         try:
@@ -803,5 +778,4 @@
                 )
         else:
             audio_file = origin_file
-        return audio_file
->>>>>>> 00d2bf16
+        return audio_file